--- conflicted
+++ resolved
@@ -223,7 +223,6 @@
 
     ## Option 1: Debian Package Installation (Easiest)
 
-<<<<<<< HEAD
     [Download the appropriate precompiled binaries](https://github.com/dathere/qsv/releases/latest) for your platform and copy
     it to the appropriate directory, e.g. for Linux:
 
@@ -253,9 +252,7 @@
     ### Linux Installation
 
     If you are running Debian based distribution, you can install qsv using the following command:
-=======
     If you are running Debian based Linux distribution on x86_64, you can quickly install qsv using the following commands:
->>>>>>> 005cc18c
 
     Add the qsv repository to your sources list:
 

[![Tests](https://github.com/ckan/datapusher/actions/workflows/test.yml/badge.svg)](https://github.com/ckan/datapusher/actions/workflows/test.yml)
[![Latest Version](https://img.shields.io/pypi/v/datapusher.svg)](https://pypi.python.org/pypi/datapusher/)
[![Downloads](https://img.shields.io/pypi/dm/datapusher.svg)](https://pypi.python.org/pypi/datapusher/)
[![Supported Python versions](https://img.shields.io/pypi/pyversions/datapusher.svg)](https://pypi.python.org/pypi/datapusher/)
[![License](https://img.shields.io/badge/license-GPL-blue.svg)](https://pypi.python.org/pypi/datapusher/)

[CKAN Service Provider]: https://github.com/ckan/ckan-service-provider
[Messytables]: https://github.com/okfn/messytables


# DataPusher

DataPusher is a standalone web service that automatically downloads any tabular
data files like CSV or Excel from a CKAN site's resources when they are added to the
CKAN site, parses them to pull out the actual data, then uses the DataStore API
to push the data into the CKAN site's DataStore.

This makes the data from the resource files available via CKAN's DataStore API.
In particular, many of CKAN's data preview and visualization plugins will only
work (or will work much better) with files whose contents are in the DataStore.

To get it working you have to:

1. Deploy a DataPusher instance to a server (or use an existing DataPusher
   instance)
2. Enable and configure the `datastore` plugin on your CKAN site.
3. Enable and configure the `datapusher` plugin on your CKAN site.

Note that if you installed CKAN using the _package install_ option then a
DataPusher instance should be automatically installed and configured to work
with your CKAN site.

DataPusher is built using [CKAN Service Provider][] and [Messytables][].

The original author of DataPusher was
Dominik Moritz <dominik.moritz@okfn.org>. For the current list of contributors
see [github.com/ckan/datapusher/contributors](https://github.com/ckan/datapusher/contributors)

## Development installation

Install the required packages::

    sudo apt-get install python-dev python-virtualenv build-essential libxslt1-dev libxml2-dev zlib1g-dev git libffi-dev

Get the code::

    git clone https://github.com/ckan/datapusher
    cd datapusher

Install the dependencies::

    pip install -r requirements.txt
    pip install -r requirements-dev.txt
    pip install -e .

Run the DataPusher::

    python datapusher/main.py deployment/datapusher_settings.py

By default DataPusher should be running at the following port:

    http://localhost:8800/

If you need to change the host or port, copy `deployment/datapusher_settings.py` to
`deployment/datapusher_local_settings.py` and modify the file to suit your needs. Also if running a production setup, make sure that the host and port matcht the `http` settings in the uWSGI configuration.

To run the tests:

    pytest

## Production deployment

*Note*: If you installed CKAN via a [package install](http://docs.ckan.org/en/latest/install-from-package.html), the DataPusher has already been installed and deployed for you. You can skip directly to the [Configuring](#configuring) section.


Thes instructions assume you already have CKAN installed on this server in the default
location described in the CKAN install documentation
(`/usr/lib/ckan/default`).  If this is correct you should be able to run the
following commands directly, if not you will need to adapt the previous path to
your needs.

These instructions set up the DataPusher web service on [uWSGI](https://uwsgi-docs.readthedocs.io/en/latest/) running on port 8800, but can be easily adapted to other WSGI servers like Gunicorn. You'll
probably need to set up Nginx as a reverse proxy in front of it and something like
Supervisor to keep the process up.


     # Install requirements for the DataPusher
     sudo apt install python3-venv python3-dev build-essential
     sudo apt-get install python-dev python-virtualenv build-essential libxslt1-dev libxml2-dev git libffi-dev

     # Create a virtualenv for datapusher
     sudo python3 -m venv /usr/lib/ckan/datapusher

     # Create a source directory and switch to it
     sudo mkdir /usr/lib/ckan/datapusher/src
     cd /usr/lib/ckan/datapusher/src

     # Clone the source (you should target the latest tagged version)
     sudo git clone -b 0.0.17 https://github.com/ckan/datapusher.git

     # Install the DataPusher and its requirements
     cd datapusher
     sudo /usr/lib/ckan/datapusher/bin/pip install -r requirements.txt
     sudo /usr/lib/ckan/datapusher/bin/python setup.py develop

     # Create a user to run the web service (if necessary)
     sudo addgroup www-data
     sudo adduser -G www-data www-data

     # Install uWSGI
     sudo /usr/lib/ckan/datapusher/bin/pip install uwsgi

At this point you can run DataPusher with the following command:

    /usr/lib/ckan/datapusher/bin/uwsgi -i /usr/lib/ckan/datapusher/src/datapusher/deployment/datapusher-uwsgi.ini


*Note*: If you are installing the DataPusher on a different location than the default
one you need to adapt the relevant paths in the `datapusher-uwsgi.ini` to the ones you are using. Also you might need to change the `uid` and `guid` settings when using a different user.


### High Availability Setup

The default DataPusher configuration uses SQLite as the backend for the jobs database and a single uWSGI thread. To increase performance and concurrency you can configure DataPusher in the following way:

1. Use Postgres as database backend, which will allow concurrent writes (and provide a more reliable backend anyway). To use Postgres, create a user and a database and update the `SQLALCHEMY_DATABASE_URI` settting accordingly:

    ```
    # This assumes DataPusher is already installed
    sudo apt-get install postgresql libpq-dev
    sudo -u postgres createuser -S -D -R -P datapusher_jobs
    sudo -u postgres createdb -O datapusher_jobs datapusher_jobs -E utf-8

<<<<<<< HEAD
    # Run this in the virtualenv where DataPusher is installed
    pip install psycopg2
=======
	# Run this in the virtualenv where DataPusher is installed
    sudo /usr/lib/ckan/datapusher/bin/pip install psycopg2
>>>>>>> 5548ed74

    # Edit SQLALCHEMY_DATABASE_URI in datapusher_settings.py accordingly
    # eg SQLALCHEMY_DATABASE_URI=postgresql://datapusher_jobs:YOURPASSWORD@localhost/datapusher_jobs
    ```

2. Start more uWSGI threads. On the `deployment/datapusher-uwsgi.ini` file, set `workers` and `threads` to a value that suits your needs, and add the `lazy-apps=true` setting to avoid concurrency issues with SQLAlchemy, eg:

    ```
    # ... rest of datapusher-uwsgi.ini
    workers         =  3
    threads         =  3
    lazy-apps       =  true
    ```

## Configuring


### CKAN Configuration

Add `datapusher` to the plugins in your CKAN configuration file
(generally located at `/etc/ckan/default/production.ini` or `/etc/ckan/default/ckan.ini`):

    ckan.plugins = <other plugins> datapusher

In order to tell CKAN where this webservice is located, the following must be
added to the `[app:main]` section of your CKAN configuration file :

    ckan.datapusher.url = http://127.0.0.1:8800/

There are other CKAN configuration options that allow to customize the CKAN - DataPusher
integation. Please refer to the [DataPusher Settings](https://docs.ckan.org/en/latest/maintaining/configuration.html#datapusher-settings) section in the CKAN documentation for more details.


### DataPusher Configuration

The DataPusher instance is configured in the `deployment/datapusher_settings.py` file.
Here's a summary of the options available.

| Name | Default | Description |
| -- | -- | -- |
| HOST | '0.0.0.0' | Web server host |
| PORT | 8800 | Web server port |
| SQLALCHEMY_DATABASE_URI | 'sqlite:////tmp/job_store.db' | SQLAlchemy Database URL. See note about database backend below. |
| MAX_CONTENT_LENGTH | '1024000' | Max size of files to process in bytes |
| CHUNK_SIZE | '16384' | Chunk size when processing the data file |
| CHUNK_INSERT_ROWS | '250' | Number of records to send a request to datastore |
| DOWNLOAD_TIMEOUT | '30' | Download timeout for requesting the file |
| SSL_VERIFY | False | Do not validate SSL certificates when requesting the data file (*Warning*: Do not use this setting in production) |
| TYPES | [messytables.StringType, messytables.DecimalType, messytables.IntegerType, messytables.DateUtilType] | [Messytables][] types used internally, can be modified to customize the type guessing |
| TYPE_MAPPING | {'String': 'text', 'Integer': 'numeric', 'Decimal': 'numeric', 'DateUtil': 'timestamp'} | Internal Messytables type mapping |
| LOG_FILE | `/tmp/ckan_service.log` | Where to write the logs. Use an empty string to disable |
| STDERR | `True` | Log to stderr? |


Most of the configuration options above can be also provided as environment variables prepending the name with `DATAPUSHER_`, eg `DATAPUSHER_SQLALCHEMY_DATABASE_URI`, `DATAPUSHER_PORT`, etc. In the specific case of `DATAPUSHER_STDERR` the possible values are `1` and `0`.


By default, DataPusher uses SQLite as the database backend for jobs information. This is fine for local development and sites with low activity, but for sites that need more performance, Postgres should be used as the backend for the jobs database (eg `SQLALCHEMY_DATABASE_URI=postgresql://datapusher_jobs:YOURPASSWORD@localhost/datapusher_jobs`. See also [High Availability Setup](#high-availability-setup). If SQLite is used, its probably a good idea to store the database in a location other than `/tmp`. This will prevent the database being dropped, causing out of sync errors in the CKAN side. A good place to store it is the CKAN storage folder (if DataPusher is installed in the same server), generally in `/var/lib/ckan/`.


## Usage

Any file that has one of the supported formats (defined in [`ckan.datapusher.formats`](https://docs.ckan.org/en/latest/maintaining/configuration.html#ckan-datapusher-formats)) will be attempted to be loaded
into the DataStore.

You can also manually trigger resources to be resubmitted. When editing a resource in CKAN (clicking the "Manage" button on a resource page), a new tab named "DataStore" will appear. This will contain a log of the last attempted upload and a button to retry the upload.

![DataPusher UI](images/ui.png)

### Command line

Run the following command to submit all resources to datapusher, although it will skip files whose hash of the data file has not changed:

    ckan -c /etc/ckan/default/ckan.ini datapusher resubmit

On CKAN<=2.8:

    paster --plugin=ckan datapusher resubmit -c /etc/ckan/default/ckan.ini

To Resubmit a specific resource, whether or not the hash of the data file has changed::

    ckan -c /etc/ckan/default/ckan.ini datapusher submit {dataset_id}

On CKAN<=2.8:

    paster --plugin=ckan datapusher submit <pkgname> -c /etc/ckan/default/ckan.ini


## License

This material is copyright (c) 2020 Open Knowledge Foundation and other contributors

It is open and licensed under the GNU Affero General Public License (AGPL) v3.0
whose full text may be found at:

[http://www.fsf.org/licensing/licenses/agpl-3.0.html]()<|MERGE_RESOLUTION|>--- conflicted
+++ resolved
@@ -131,13 +131,8 @@
     sudo -u postgres createuser -S -D -R -P datapusher_jobs
     sudo -u postgres createdb -O datapusher_jobs datapusher_jobs -E utf-8
 
-<<<<<<< HEAD
     # Run this in the virtualenv where DataPusher is installed
     pip install psycopg2
-=======
-	# Run this in the virtualenv where DataPusher is installed
-    sudo /usr/lib/ckan/datapusher/bin/pip install psycopg2
->>>>>>> 5548ed74
 
     # Edit SQLALCHEMY_DATABASE_URI in datapusher_settings.py accordingly
     # eg SQLALCHEMY_DATABASE_URI=postgresql://datapusher_jobs:YOURPASSWORD@localhost/datapusher_jobs

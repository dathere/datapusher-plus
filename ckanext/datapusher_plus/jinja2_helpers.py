# encoding: utf-8
# flake8: noqa: E501

from __future__ import annotations

import logging
from typing import Any, Dict
from jinja2 import DictLoader, Environment

import ckanext.datapusher_plus.config as conf

log = logging.getLogger(__name__)


class FormulaProcessor:
    def __init__(
        self,
        scheming_yaml,
        package,
        resource,
        resource_fields_stats,
        resource_fields_freqs,
        dataset_stats,
        logger,
    ):

        # FIRST, INFER LATITUDE AND LONGITUDE COLUMN NAMES
        # fetch LATITUDE_FIELDS and LONGITUDE_FIELDS from config
        latitude_fields = [field.strip() for field in conf.LATITUDE_FIELDS.split(",")]
        longitude_fields = [field.strip() for field in conf.LONGITUDE_FIELDS.split(",")]

        logger.trace(f"Latitude Fields: {latitude_fields}")
        logger.trace(f"Longitude Fields: {longitude_fields}")

        dpp = {}
        # then, check if any of the fields are present in the resource_fields_stats
        # case-insensitive and is a float and whose values are between -90.0 and 90.0
        # if found, set the dpp["LAT_FIELD"] to the field name
        dpp["LAT_FIELD"] = None
        for field in latitude_fields:
            field = field.lower()
            if field in [k.lower() for k in resource_fields_stats.keys()]:
                # Get the original case field name by finding the matching key ignoring case
                orig_field = next(
                    k for k in resource_fields_stats.keys() if k.lower() == field
                )
                if (
                    resource_fields_stats[orig_field]["stats"]["type"] == "Float"
                    and float(resource_fields_stats[orig_field]["stats"]["min"])
                    >= -90.0
                    and float(resource_fields_stats[orig_field]["stats"]["max"]) <= 90.0
                ):
                    dpp["LAT_FIELD"] = orig_field
                    break

        # if found, set the dpp["LON_FIELD"] to the field name
        dpp["LON_FIELD"] = None
        for field in longitude_fields:
            field = field.lower()
            if field in [k.lower() for k in resource_fields_stats.keys()]:
                # Get the original case field name by finding the matching key ignoring case
                orig_field = next(
                    k for k in resource_fields_stats.keys() if k.lower() == field
                )
                if (
                    resource_fields_stats[orig_field]["stats"]["type"] == "Float"
                    and float(resource_fields_stats[orig_field]["stats"]["min"])
                    >= -180.0
                    and float(resource_fields_stats[orig_field]["stats"]["max"])
                    <= 180.0
                ):
                    dpp["LON_FIELD"] = orig_field
                    break

        # if no latitude nor longitude fields are found,
        # set dpp["NO_LAT_LON_FIELDS"] to True
        if dpp["LAT_FIELD"] is None or dpp["LON_FIELD"] is None:
            dpp["NO_LAT_LON_FIELDS"] = True
        else:
            dpp["NO_LAT_LON_FIELDS"] = False

        # now, check if any date fields are present in the resource_fields_stats
        # if found, set the dpp["DATE_FIELDS"] to the field name
        dpp["DATE_FIELDS"] = []
        for field in resource_fields_stats.keys():
            if resource_fields_stats[field]["stats"]["type"] == "Date":
                dpp["DATE_FIELDS"].append(field)

        # if no date/datetime fields are found, set dpp["NO_DATE_FIELDS"] to True
        if not dpp["DATE_FIELDS"]:
            dpp["NO_DATE_FIELDS"] = True
        else:
            dpp["NO_DATE_FIELDS"] = False

        # now, check if any datetime fields are present in the resource_fields_stats
        # if found, set the dpp["DATETIME_FIELDS"] to the field name
        dpp["DATETIME_FIELDS"] = []
        for field in resource_fields_stats.keys():
            if resource_fields_stats[field]["stats"]["type"] == "DateTime":
                dpp["DATETIME_FIELDS"].append(field)

        # if no datetime fields are found, set dpp["NO_DATETIME"] to True
        if not dpp["DATETIME_FIELDS"]:
            dpp["NO_DATETIME_FIELDS"] = True
        else:
            dpp["NO_DATETIME_FIELDS"] = False

        # add dataset_stats to dpp
        dpp["dataset_stats"] = dataset_stats

        self.scheming_yaml = scheming_yaml
        self.package = package
        self.resource = resource
        self.resource_fields_stats = resource_fields_stats
        self.resource_fields_freqs = resource_fields_freqs
        self.dpp = dpp
        self.logger = logger

    def process_formulae(
        self, entity_type: str, fields_key: str, formula_type: str = "formula"
    ):
        """
        Generic formula processor for both package and resource fields

        Args:
            entity_type: 'package' or 'resource'
            fields_key: Key in scheming_yaml for fields ('dataset_fields' or 'resource_fields')
            formula_type: Type of formula ('formula' or 'suggestion_formula')
        """
        formula_fields = [
            field for field in self.scheming_yaml[fields_key] if field.get(formula_type)
        ]

        if not formula_fields:
            return

        self.logger.info(
            f"Found {len(formula_fields)} {entity_type.upper()} field/s with {formula_type} in the scheming_yaml"
        )

        jinja2_formulae = {}
        for schema_field in formula_fields:
            field_name = schema_field["field_name"]
            template = schema_field[formula_type]
            jinja2_formulae[field_name] = template

            self.logger.debug(
                f'Jinja2 {formula_type} for {entity_type.upper()} field "{field_name}": {template}'
            )

        context = {
            "package": self.package,
            "resource": self.resource,
            "dpps": self.resource_fields_stats,
            "dppf": self.resource_fields_freqs,
            "dpp": self.dpp,
        }
        self.logger.trace(f"Environment Context: {context}")
        jinja2_env = self.create_jinja2_env(jinja2_formulae)

        updates = {}
        for schema_field in formula_fields:
            field_name = schema_field["field_name"]
            try:
                formula = jinja2_env.get_template(field_name)
                rendered_formula = formula.render(**context)
                updates[field_name] = rendered_formula

                self.logger.debug(
                    f'Evaluated jinja2 {formula_type} for {entity_type.upper()} field "{field_name}": {rendered_formula}'
                )
            except Exception as e:
                formula_error_msg = f'#ERROR!: {formula_type} for {entity_type.upper()} field "{field_name}": {str(e)}'
                self.logger.error(formula_error_msg)
                updates[field_name] = formula_error_msg

        return updates

    def create_jinja2_env(self, context: Dict[str, Any]) -> Environment:
        """Create a configured Jinja2 environment with all filters and globals."""
        env = Environment(loader=DictLoader(context))

        # Add filters
        filters = {
            "truncate_with_ellipsis": truncate_with_ellipsis,
            "format_number": format_number,
            "format_bytes": format_bytes,
            "format_date": format_date,
            "calculate_percentage": calculate_percentage,
            "format_range": format_range,
            "format_coordinates": format_coordinates,
            "calculate_bbox_area": calculate_bbox_area,
        }
        env.filters.update(filters)

        # Add globals
        globals = {
            "spatial_extent_wkt": spatial_extent_wkt,
            "spatial_extent_feature_collection": spatial_extent_feature_collection,
            "get_frequency_top_values": get_frequency_top_values,
        }
        env.globals.update(globals)

        return env


# ------------------
# Jinja2 filters and functions
# IMPORTANT: Be sure to add the function to the filters dict in create_jinja2_env
def truncate_with_ellipsis(text, length=50, ellipsis="..."):
    """Truncate text to a specific length and append ellipsis."""
    if not text or len(text) <= length:
        return text
    return text[:length] + ellipsis


def format_number(value, decimals=2):
    """Format numbers with thousands separator and decimal places

    Example:
    {{ dpps.population.stats.sum | format_number }} -> 1,234,567.89
    """
    return f"{float(value):,.{decimals}f}"


def format_bytes(bytes):
    """Format byte sizes into human readable format

    Example:
    {{ dpp.ORIGINAL_FILE_SIZE | format_bytes }} -> 1.5 GB
    """
    for unit in ["B", "KB", "MB", "GB", "TB"]:
        if bytes < 1024:
            return f"{bytes:.1f} {unit}"
        bytes /= 1024


def format_date(value, format="%Y-%m-%d"):
    """Format dates in specified format

    Example:
    {{ dpps.created_date.stats.max | format_date("%B %d, %Y") }} -> January 1, 2024
    """
    return value.strftime(format)


def calculate_percentage(part, whole):
    """Calculate percentage

    Example:
    {{ calculate_percentage(dpps.id.stats.nullcount, dpp.dataset_stats.RECORD_COUNT) }} -> 12.5
    """
    return (part / whole) * 100 if whole else 0


def format_range(min_val, max_val, separator=" to "):
    """Format a range of values

    Example:
    {{ format_range(dpps.temperature.stats.min, dpps.temperature.stats.max) }} -> "-10 to 35"
    """
    return f"{min_val}{separator}{max_val}"


def format_coordinates(lat, lon, precision=6):
    """Format coordinates nicely

    Example:
    {{ format_coordinates(dpps.latitude.stats.mean, dpps.longitude.stats.mean) }}
    -> "40.7128°N, 74.0060°W"
    """
    lat_dir = "N" if lat >= 0 else "S"
    lon_dir = "E" if lon >= 0 else "W"
    return f"{abs(lat):.{precision}f}°{lat_dir}, {abs(lon):.{precision}f}°{lon_dir}"


def calculate_bbox_area(min_lon, min_lat, max_lon, max_lat):
    """Calculate approximate area of bounding box in square kilometers

    Example:
    {{ calculate_bbox_area(dpp.spatial_extent.min_lon, dpp.spatial_extent.min_lat, dpp.spatial_extent.max_lon, dpp.spatial_extent.max_lat) }}
    -> 1234.56
    """
    from math import radians, cos

    earth_radius = 6371  # km
    width = abs(max_lon - min_lon) * cos(radians((min_lat + max_lat) / 2))
    height = abs(max_lat - min_lat)
    return width * height * (earth_radius**2)


# ------------------
# Jinja2 Functions
# IMPORTANT: Be sure to add the function to the globals dict in create_jinja2_env
def spatial_extent_wkt(
    min_lon: float, min_lat: float, max_lon: float, max_lat: float
) -> str:
    """Convert min/max WGS84 coordinates to WKT polygon format.

    Args:
        min_lon: Minimum longitude coordinate
        min_lat: Minimum latitude coordinate
        max_lon: Maximum longitude coordinate
        max_lat: Maximum latitude coordinate

    Returns:
        str: WKT polygon string representing the spatial extent

    Example:
        >>> spatial_extent_wkt(-180, -90, 180, 90)
        'POLYGON((-180 -90, -180 90, 180 90, 180 -90, -180 -90))'
    """
    # Create WKT polygon string from coordinates
    wkt = f"SRID=4326;POLYGON(({min_lon} {min_lat}, {min_lon} {max_lat}, {max_lon} {max_lat}, {max_lon} {min_lat}, {min_lon} {min_lat}))"
    return wkt


def spatial_extent_feature_collection(
    name: str, bbox: list[float], type: str = "calculated"
) -> str:
    """Convert a bounding box to a namedGeoJSON feature collection.

    Args:
        name: Name of the feature
        bbox: List of floats representing the bounding box [min_lon, min_lat, max_lon, max_lat]
        type: Type of the feature, defaults to "calculated"

    Returns:
        str: GeoJSON feature collection string

    Example:
        >>> spatial_extent_feature_collection("User Drawn Polygon 1", "draw", [-180, -90, 180, 90])
        '{"type": "FeatureCollection", "features": [{"type": "Feature", "properties":{"name":"User Drawn Polygon 1","type":"draw"}, "geometry": {"type": "Polygon", "coordinates": [[[-180, -90], [-180, 90], [180, 90], [180, -90], [-180, -90]]]}, "properties": {}}]}
    """
<<<<<<< HEAD
    return f'{{"type": "FeatureCollection", "features": [{{"type": "Feature", "properties": {{"name": "{name}", "type": "{type}"}}, "geometry": {{"type": "Polygon", "coordinates": [[[{bbox[0]},{bbox[1]}], [{bbox[0]},{bbox[3]}], [{bbox[2]},{bbox[3]}], [{bbox[2]},{bbox[1]}], [{bbox[0]},{bbox[1]}]]]}}}}]}}'
=======
    return f'{{"type": "FeatureCollection", "features": [{{"type": "Feature", "properties": {{"name": "{name}", "type": "{type}"}}, "geometry": {{"type": "Polygon", "coordinates": [[{bbox[0]} {bbox[1]}, {bbox[0]} {bbox[3]}, {bbox[2]} {bbox[3]}, {bbox[2]} {bbox[1]}, {bbox[0]} {bbox[1]}]]}}, "properties": {{}}}}]}}'


def get_frequency_top_values(
    resource_fields_freqs: dict, field: str, count: int = 10
) -> list[dict]:
    """Get the top values for a field from the frequency data.

    Args:
        resource_fields_freqs: Dictionary containing frequency data for all fields
        field: The field to get the top values for
        count: The number of top values to return, defaults to 10

    Returns:
        List of dictionaries containing value, count and percentage for top values

    Example:
    {{ get_frequency_top_values(dppf, 'record_id', 10) }} -> [{'value': '<ALL_UNIQUE>', 'count': 1000000, 'percentage': 100.0}]
    """
    if field not in resource_fields_freqs:
        return []

    # The data is already sorted by frequency in descending order from qsv frequency
    return resource_fields_freqs[field][:count]
>>>>>>> 1fa476c6
<|MERGE_RESOLUTION|>--- conflicted
+++ resolved
@@ -332,10 +332,7 @@
         >>> spatial_extent_feature_collection("User Drawn Polygon 1", "draw", [-180, -90, 180, 90])
         '{"type": "FeatureCollection", "features": [{"type": "Feature", "properties":{"name":"User Drawn Polygon 1","type":"draw"}, "geometry": {"type": "Polygon", "coordinates": [[[-180, -90], [-180, 90], [180, 90], [180, -90], [-180, -90]]]}, "properties": {}}]}
     """
-<<<<<<< HEAD
     return f'{{"type": "FeatureCollection", "features": [{{"type": "Feature", "properties": {{"name": "{name}", "type": "{type}"}}, "geometry": {{"type": "Polygon", "coordinates": [[[{bbox[0]},{bbox[1]}], [{bbox[0]},{bbox[3]}], [{bbox[2]},{bbox[3]}], [{bbox[2]},{bbox[1]}], [{bbox[0]},{bbox[1]}]]]}}}}]}}'
-=======
-    return f'{{"type": "FeatureCollection", "features": [{{"type": "Feature", "properties": {{"name": "{name}", "type": "{type}"}}, "geometry": {{"type": "Polygon", "coordinates": [[{bbox[0]} {bbox[1]}, {bbox[0]} {bbox[3]}, {bbox[2]} {bbox[3]}, {bbox[2]} {bbox[1]}, {bbox[0]} {bbox[1]}]]}}, "properties": {{}}}}]}}'
 
 
 def get_frequency_top_values(
@@ -358,5 +355,4 @@
         return []
 
     # The data is already sorted by frequency in descending order from qsv frequency
-    return resource_fields_freqs[field][:count]
->>>>>>> 1fa476c6
+    return resource_fields_freqs[field][:count]